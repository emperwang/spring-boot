/*
<<<<<<< HEAD
 * Copyright 2012-2018 the original author or authors.
=======
 * Copyright 2012-2019 the original author or authors.
>>>>>>> c6c139d9
 *
 * Licensed under the Apache License, Version 2.0 (the "License");
 * you may not use this file except in compliance with the License.
 * You may obtain a copy of the License at
 *
 *      https://www.apache.org/licenses/LICENSE-2.0
 *
 * Unless required by applicable law or agreed to in writing, software
 * distributed under the License is distributed on an "AS IS" BASIS,
 * WITHOUT WARRANTIES OR CONDITIONS OF ANY KIND, either express or implied.
 * See the License for the specific language governing permissions and
 * limitations under the License.
 */

package org.springframework.boot.actuate.autoconfigure.cloudfoundry;

import java.util.function.Consumer;

import org.junit.Test;

import org.springframework.boot.actuate.autoconfigure.cloudfoundry.CloudFoundryAuthorizationException.Reason;
import org.springframework.util.Base64Utils;

import static org.assertj.core.api.Assertions.assertThat;
import static org.assertj.core.api.Assertions.assertThatExceptionOfType;

/**
 * Tests for {@link Token}.
 *
 * @author Madhura Bhave
 */
public class TokenTests {

	@Test
	public void invalidJwtShouldThrowException() {
<<<<<<< HEAD
		assertThatExceptionOfType(CloudFoundryAuthorizationException.class)
				.isThrownBy(() -> new Token("invalid-token"))
				.satisfies(reasonRequirement(Reason.INVALID_TOKEN));
=======
		this.thrown.expect(AuthorizationExceptionMatcher.withReason(Reason.INVALID_TOKEN));
		new Token("invalid-token");
>>>>>>> c6c139d9
	}

	@Test
	public void invalidJwtClaimsShouldThrowException() {
		String header = "{\"alg\": \"RS256\", \"kid\": \"key-id\", \"typ\": \"JWT\"}";
		String claims = "invalid-claims";
<<<<<<< HEAD
		assertThatExceptionOfType(CloudFoundryAuthorizationException.class)
				.isThrownBy(() -> new Token(Base64Utils.encodeToString(header.getBytes())
						+ "." + Base64Utils.encodeToString(claims.getBytes())))
				.satisfies(reasonRequirement(Reason.INVALID_TOKEN));
=======
		this.thrown.expect(AuthorizationExceptionMatcher.withReason(Reason.INVALID_TOKEN));
		new Token(Base64Utils.encodeToString(header.getBytes()) + "." + Base64Utils.encodeToString(claims.getBytes()));
>>>>>>> c6c139d9
	}

	@Test
	public void invalidJwtHeaderShouldThrowException() {
		String header = "invalid-header";
		String claims = "{\"exp\": 2147483647, \"iss\": \"http://localhost:8080/uaa/oauth/token\"}";
<<<<<<< HEAD
		assertThatExceptionOfType(CloudFoundryAuthorizationException.class)
				.isThrownBy(() -> new Token(Base64Utils.encodeToString(header.getBytes())
						+ "." + Base64Utils.encodeToString(claims.getBytes())))
				.satisfies(reasonRequirement(Reason.INVALID_TOKEN));
=======
		this.thrown.expect(AuthorizationExceptionMatcher.withReason(Reason.INVALID_TOKEN));
		new Token(Base64Utils.encodeToString(header.getBytes()) + "." + Base64Utils.encodeToString(claims.getBytes()));
>>>>>>> c6c139d9
	}

	@Test
	public void emptyJwtSignatureShouldThrowException() {
		String token = "eyJhbGciOiJIUzI1NiIsInR5cCI6IkpXVCJ9.eyJpc3MiOiJ0b3B0YWwu"
				+ "Y29tIiwiZXhwIjoxNDI2NDIwODAwLCJhd2Vzb21lIjp0cnVlfQ.";
<<<<<<< HEAD
		assertThatExceptionOfType(CloudFoundryAuthorizationException.class)
				.isThrownBy(() -> new Token(token))
				.satisfies(reasonRequirement(Reason.INVALID_TOKEN));
=======
		this.thrown.expect(AuthorizationExceptionMatcher.withReason(Reason.INVALID_TOKEN));
		new Token(token);
>>>>>>> c6c139d9
	}

	@Test
	public void validJwt() {
		String header = "{\"alg\": \"RS256\",  \"kid\": \"key-id\", \"typ\": \"JWT\"}";
		String claims = "{\"exp\": 2147483647, \"iss\": \"http://localhost:8080/uaa/oauth/token\"}";
		String content = Base64Utils.encodeToString(header.getBytes()) + "."
				+ Base64Utils.encodeToString(claims.getBytes());
		String signature = Base64Utils.encodeToString("signature".getBytes());
		Token token = new Token(content + "." + signature);
		assertThat(token.getExpiry()).isEqualTo(2147483647);
		assertThat(token.getIssuer()).isEqualTo("http://localhost:8080/uaa/oauth/token");
		assertThat(token.getSignatureAlgorithm()).isEqualTo("RS256");
		assertThat(token.getKeyId()).isEqualTo("key-id");
		assertThat(token.getContent()).isEqualTo(content.getBytes());
		assertThat(token.getSignature()).isEqualTo(Base64Utils.decodeFromString(signature));
	}

	@Test
	public void getSignatureAlgorithmWhenAlgIsNullShouldThrowException() {
		String header = "{\"kid\": \"key-id\",  \"typ\": \"JWT\"}";
		String claims = "{\"exp\": 2147483647, \"iss\": \"http://localhost:8080/uaa/oauth/token\"}";
		Token token = createToken(header, claims);
<<<<<<< HEAD
		assertThatExceptionOfType(CloudFoundryAuthorizationException.class)
				.isThrownBy(() -> token.getSignatureAlgorithm())
				.satisfies(reasonRequirement(Reason.INVALID_TOKEN));
=======
		this.thrown.expect(AuthorizationExceptionMatcher.withReason(Reason.INVALID_TOKEN));
		token.getSignatureAlgorithm();
>>>>>>> c6c139d9
	}

	@Test
	public void getIssuerWhenIssIsNullShouldThrowException() {
		String header = "{\"alg\": \"RS256\", \"kid\": \"key-id\", \"typ\": \"JWT\"}";
		String claims = "{\"exp\": 2147483647}";
		Token token = createToken(header, claims);
<<<<<<< HEAD
		assertThatExceptionOfType(CloudFoundryAuthorizationException.class)
				.isThrownBy(() -> token.getIssuer())
				.satisfies(reasonRequirement(Reason.INVALID_TOKEN));
=======
		this.thrown.expect(AuthorizationExceptionMatcher.withReason(Reason.INVALID_TOKEN));
		token.getIssuer();
>>>>>>> c6c139d9
	}

	@Test
	public void getKidWhenKidIsNullShouldThrowException() {
		String header = "{\"alg\": \"RS256\", \"typ\": \"JWT\"}";
		String claims = "{\"exp\": 2147483647}";
		Token token = createToken(header, claims);
<<<<<<< HEAD
		assertThatExceptionOfType(CloudFoundryAuthorizationException.class)
				.isThrownBy(() -> token.getKeyId())
				.satisfies(reasonRequirement(Reason.INVALID_TOKEN));
=======
		this.thrown.expect(AuthorizationExceptionMatcher.withReason(Reason.INVALID_TOKEN));
		token.getKeyId();
>>>>>>> c6c139d9
	}

	@Test
	public void getExpiryWhenExpIsNullShouldThrowException() {
		String header = "{\"alg\": \"RS256\",  \"kid\": \"key-id\", \"typ\": \"JWT\"}";
		String claims = "{\"iss\": \"http://localhost:8080/uaa/oauth/token\"" + "}";
		Token token = createToken(header, claims);
<<<<<<< HEAD
		assertThatExceptionOfType(CloudFoundryAuthorizationException.class)
				.isThrownBy(() -> token.getExpiry())
				.satisfies(reasonRequirement(Reason.INVALID_TOKEN));
=======
		this.thrown.expect(AuthorizationExceptionMatcher.withReason(Reason.INVALID_TOKEN));
		token.getExpiry();
>>>>>>> c6c139d9
	}

	private Token createToken(String header, String claims) {
		Token token = new Token(
				Base64Utils.encodeToString(header.getBytes()) + "." + Base64Utils.encodeToString(claims.getBytes())
						+ "." + Base64Utils.encodeToString("signature".getBytes()));
		return token;
	}

	private Consumer<CloudFoundryAuthorizationException> reasonRequirement(
			Reason reason) {
		return (ex) -> assertThat(ex.getReason()).isEqualTo(reason);
	}

}<|MERGE_RESOLUTION|>--- conflicted
+++ resolved
@@ -1,9 +1,5 @@
 /*
-<<<<<<< HEAD
- * Copyright 2012-2018 the original author or authors.
-=======
  * Copyright 2012-2019 the original author or authors.
->>>>>>> c6c139d9
  *
  * Licensed under the Apache License, Version 2.0 (the "License");
  * you may not use this file except in compliance with the License.
@@ -39,58 +35,36 @@
 
 	@Test
 	public void invalidJwtShouldThrowException() {
-<<<<<<< HEAD
-		assertThatExceptionOfType(CloudFoundryAuthorizationException.class)
-				.isThrownBy(() -> new Token("invalid-token"))
+		assertThatExceptionOfType(CloudFoundryAuthorizationException.class).isThrownBy(() -> new Token("invalid-token"))
 				.satisfies(reasonRequirement(Reason.INVALID_TOKEN));
-=======
-		this.thrown.expect(AuthorizationExceptionMatcher.withReason(Reason.INVALID_TOKEN));
-		new Token("invalid-token");
->>>>>>> c6c139d9
 	}
 
 	@Test
 	public void invalidJwtClaimsShouldThrowException() {
 		String header = "{\"alg\": \"RS256\", \"kid\": \"key-id\", \"typ\": \"JWT\"}";
 		String claims = "invalid-claims";
-<<<<<<< HEAD
 		assertThatExceptionOfType(CloudFoundryAuthorizationException.class)
-				.isThrownBy(() -> new Token(Base64Utils.encodeToString(header.getBytes())
-						+ "." + Base64Utils.encodeToString(claims.getBytes())))
+				.isThrownBy(() -> new Token(Base64Utils.encodeToString(header.getBytes()) + "."
+						+ Base64Utils.encodeToString(claims.getBytes())))
 				.satisfies(reasonRequirement(Reason.INVALID_TOKEN));
-=======
-		this.thrown.expect(AuthorizationExceptionMatcher.withReason(Reason.INVALID_TOKEN));
-		new Token(Base64Utils.encodeToString(header.getBytes()) + "." + Base64Utils.encodeToString(claims.getBytes()));
->>>>>>> c6c139d9
 	}
 
 	@Test
 	public void invalidJwtHeaderShouldThrowException() {
 		String header = "invalid-header";
 		String claims = "{\"exp\": 2147483647, \"iss\": \"http://localhost:8080/uaa/oauth/token\"}";
-<<<<<<< HEAD
 		assertThatExceptionOfType(CloudFoundryAuthorizationException.class)
-				.isThrownBy(() -> new Token(Base64Utils.encodeToString(header.getBytes())
-						+ "." + Base64Utils.encodeToString(claims.getBytes())))
+				.isThrownBy(() -> new Token(Base64Utils.encodeToString(header.getBytes()) + "."
+						+ Base64Utils.encodeToString(claims.getBytes())))
 				.satisfies(reasonRequirement(Reason.INVALID_TOKEN));
-=======
-		this.thrown.expect(AuthorizationExceptionMatcher.withReason(Reason.INVALID_TOKEN));
-		new Token(Base64Utils.encodeToString(header.getBytes()) + "." + Base64Utils.encodeToString(claims.getBytes()));
->>>>>>> c6c139d9
 	}
 
 	@Test
 	public void emptyJwtSignatureShouldThrowException() {
 		String token = "eyJhbGciOiJIUzI1NiIsInR5cCI6IkpXVCJ9.eyJpc3MiOiJ0b3B0YWwu"
 				+ "Y29tIiwiZXhwIjoxNDI2NDIwODAwLCJhd2Vzb21lIjp0cnVlfQ.";
-<<<<<<< HEAD
-		assertThatExceptionOfType(CloudFoundryAuthorizationException.class)
-				.isThrownBy(() -> new Token(token))
+		assertThatExceptionOfType(CloudFoundryAuthorizationException.class).isThrownBy(() -> new Token(token))
 				.satisfies(reasonRequirement(Reason.INVALID_TOKEN));
-=======
-		this.thrown.expect(AuthorizationExceptionMatcher.withReason(Reason.INVALID_TOKEN));
-		new Token(token);
->>>>>>> c6c139d9
 	}
 
 	@Test
@@ -114,14 +88,8 @@
 		String header = "{\"kid\": \"key-id\",  \"typ\": \"JWT\"}";
 		String claims = "{\"exp\": 2147483647, \"iss\": \"http://localhost:8080/uaa/oauth/token\"}";
 		Token token = createToken(header, claims);
-<<<<<<< HEAD
 		assertThatExceptionOfType(CloudFoundryAuthorizationException.class)
-				.isThrownBy(() -> token.getSignatureAlgorithm())
-				.satisfies(reasonRequirement(Reason.INVALID_TOKEN));
-=======
-		this.thrown.expect(AuthorizationExceptionMatcher.withReason(Reason.INVALID_TOKEN));
-		token.getSignatureAlgorithm();
->>>>>>> c6c139d9
+				.isThrownBy(() -> token.getSignatureAlgorithm()).satisfies(reasonRequirement(Reason.INVALID_TOKEN));
 	}
 
 	@Test
@@ -129,14 +97,8 @@
 		String header = "{\"alg\": \"RS256\", \"kid\": \"key-id\", \"typ\": \"JWT\"}";
 		String claims = "{\"exp\": 2147483647}";
 		Token token = createToken(header, claims);
-<<<<<<< HEAD
-		assertThatExceptionOfType(CloudFoundryAuthorizationException.class)
-				.isThrownBy(() -> token.getIssuer())
+		assertThatExceptionOfType(CloudFoundryAuthorizationException.class).isThrownBy(() -> token.getIssuer())
 				.satisfies(reasonRequirement(Reason.INVALID_TOKEN));
-=======
-		this.thrown.expect(AuthorizationExceptionMatcher.withReason(Reason.INVALID_TOKEN));
-		token.getIssuer();
->>>>>>> c6c139d9
 	}
 
 	@Test
@@ -144,14 +106,8 @@
 		String header = "{\"alg\": \"RS256\", \"typ\": \"JWT\"}";
 		String claims = "{\"exp\": 2147483647}";
 		Token token = createToken(header, claims);
-<<<<<<< HEAD
-		assertThatExceptionOfType(CloudFoundryAuthorizationException.class)
-				.isThrownBy(() -> token.getKeyId())
+		assertThatExceptionOfType(CloudFoundryAuthorizationException.class).isThrownBy(() -> token.getKeyId())
 				.satisfies(reasonRequirement(Reason.INVALID_TOKEN));
-=======
-		this.thrown.expect(AuthorizationExceptionMatcher.withReason(Reason.INVALID_TOKEN));
-		token.getKeyId();
->>>>>>> c6c139d9
 	}
 
 	@Test
@@ -159,14 +115,8 @@
 		String header = "{\"alg\": \"RS256\",  \"kid\": \"key-id\", \"typ\": \"JWT\"}";
 		String claims = "{\"iss\": \"http://localhost:8080/uaa/oauth/token\"" + "}";
 		Token token = createToken(header, claims);
-<<<<<<< HEAD
-		assertThatExceptionOfType(CloudFoundryAuthorizationException.class)
-				.isThrownBy(() -> token.getExpiry())
+		assertThatExceptionOfType(CloudFoundryAuthorizationException.class).isThrownBy(() -> token.getExpiry())
 				.satisfies(reasonRequirement(Reason.INVALID_TOKEN));
-=======
-		this.thrown.expect(AuthorizationExceptionMatcher.withReason(Reason.INVALID_TOKEN));
-		token.getExpiry();
->>>>>>> c6c139d9
 	}
 
 	private Token createToken(String header, String claims) {
@@ -176,8 +126,7 @@
 		return token;
 	}
 
-	private Consumer<CloudFoundryAuthorizationException> reasonRequirement(
-			Reason reason) {
+	private Consumer<CloudFoundryAuthorizationException> reasonRequirement(Reason reason) {
 		return (ex) -> assertThat(ex.getReason()).isEqualTo(reason);
 	}
 
