--- conflicted
+++ resolved
@@ -1,9 +1,5 @@
 /*
-<<<<<<< HEAD
- * Copyright 2012-2018 the original author or authors.
-=======
  * Copyright 2012-2019 the original author or authors.
->>>>>>> c6c139d9
  *
  * Licensed under the Apache License, Version 2.0 (the "License");
  * you may not use this file except in compliance with the License.
@@ -190,16 +186,9 @@
 	public void getIdForTypeWhenTypeIsWrongShouldThrowException() {
 		TestEntity entity = new TestEntity();
 		given(this.persistenceUnitUtil.getIdentifier(entity)).willReturn(123);
-<<<<<<< HEAD
-		assertThatIllegalArgumentException()
-				.isThrownBy(() -> this.testEntityManager.getId(entity, Long.class))
+		assertThatIllegalArgumentException().isThrownBy(() -> this.testEntityManager.getId(entity, Long.class))
 				.withMessageContaining("ID mismatch: Object of class [java.lang.Integer] "
 						+ "must be an instance of class java.lang.Long");
-=======
-		this.thrown.expectMessage(
-				"ID mismatch: Object of class [java.lang.Integer] " + "must be an instance of class java.lang.Long");
-		this.testEntityManager.getId(entity, Long.class);
->>>>>>> c6c139d9
 	}
 
 	@Test
@@ -218,8 +207,7 @@
 
 	@Test
 	public void getEntityManagerWhenNotSetShouldThrowException() {
-		assertThatIllegalStateException()
-				.isThrownBy(this.testEntityManager::getEntityManager)
+		assertThatIllegalStateException().isThrownBy(this.testEntityManager::getEntityManager)
 				.withMessageContaining("No transactional EntityManager found");
 	}
 
