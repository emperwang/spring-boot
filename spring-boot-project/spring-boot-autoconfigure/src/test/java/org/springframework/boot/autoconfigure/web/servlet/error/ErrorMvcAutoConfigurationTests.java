/*
 * Copyright 2012-2019 the original author or authors.
 *
 * Licensed under the Apache License, Version 2.0 (the "License");
 * you may not use this file except in compliance with the License.
 * You may obtain a copy of the License at
 *
 *      https://www.apache.org/licenses/LICENSE-2.0
 *
 * Unless required by applicable law or agreed to in writing, software
 * distributed under the License is distributed on an "AS IS" BASIS,
 * WITHOUT WARRANTIES OR CONDITIONS OF ANY KIND, either express or implied.
 * See the License for the specific language governing permissions and
 * limitations under the License.
 */

package org.springframework.boot.autoconfigure.web.servlet.error;

import org.junit.jupiter.api.Test;
import org.junit.jupiter.api.extension.ExtendWith;

import org.springframework.boot.autoconfigure.AutoConfigurations;
import org.springframework.boot.autoconfigure.web.servlet.DispatcherServletAutoConfiguration;
import org.springframework.boot.test.context.runner.WebApplicationContextRunner;
import org.springframework.boot.test.system.CapturedOutput;
import org.springframework.boot.test.system.OutputCaptureExtension;
import org.springframework.boot.web.servlet.error.ErrorAttributes;
import org.springframework.mock.web.MockHttpServletRequest;
import org.springframework.mock.web.MockHttpServletResponse;
import org.springframework.web.context.request.RequestAttributes;
import org.springframework.web.servlet.View;
import org.springframework.web.servlet.handler.DispatcherServletWebRequest;

import static org.assertj.core.api.Assertions.assertThat;

/**
 * Tests for {@link ErrorMvcAutoConfiguration}.
 *
 * @author Brian Clozel
 */
@ExtendWith(OutputCaptureExtension.class)
public class ErrorMvcAutoConfigurationTests {

	private WebApplicationContextRunner contextRunner = new WebApplicationContextRunner().withConfiguration(
			AutoConfigurations.of(DispatcherServletAutoConfiguration.class, ErrorMvcAutoConfiguration.class));

	@Test
	public void renderContainsViewWithExceptionDetails() throws Exception {
		this.contextRunner.run((context) -> {
			View errorView = context.getBean("error", View.class);
			ErrorAttributes errorAttributes = context.getBean(ErrorAttributes.class);
<<<<<<< HEAD
			DispatcherServletWebRequest webRequest = createWebRequest(
					new IllegalStateException("Exception message"), false);
			errorView.render(errorAttributes.getErrorAttributes(webRequest, true),
					webRequest.getRequest(), webRequest.getResponse());
			assertThat(webRequest.getResponse().getContentType())
					.isEqualTo("text/html;charset=UTF-8");
			String responseString = ((MockHttpServletResponse) webRequest.getResponse())
					.getContentAsString();
=======
			DispatcherServletWebRequest webRequest = createWebRequest(new IllegalStateException("Exception message"),
					false);
			errorView.render(errorAttributes.getErrorAttributes(webRequest, true), webRequest.getRequest(),
					webRequest.getResponse());
			String responseString = ((MockHttpServletResponse) webRequest.getResponse()).getContentAsString();
>>>>>>> 24925c3d
			assertThat(responseString).contains(
					"<p>This application has no explicit mapping for /error, so you are seeing this as a fallback.</p>")
					.contains("<div>Exception message</div>")
					.contains("<div style='white-space:pre-wrap;'>java.lang.IllegalStateException");
		});
	}

	@Test
	public void renderWhenAlreadyCommittedLogsMessage(CapturedOutput capturedOutput) {
		this.contextRunner.run((context) -> {
			View errorView = context.getBean("error", View.class);
			ErrorAttributes errorAttributes = context.getBean(ErrorAttributes.class);
<<<<<<< HEAD
			DispatcherServletWebRequest webRequest = createWebRequest(
					new IllegalStateException("Exception message"), true);
			errorView.render(errorAttributes.getErrorAttributes(webRequest, true),
					webRequest.getRequest(), webRequest.getResponse());
			assertThat(capturedOutput)
					.contains("Cannot render error page for request [/path] "
							+ "and exception [Exception message] as the response has "
							+ "already been committed. As a result, the response may "
							+ "have the wrong status code.");
=======
			DispatcherServletWebRequest webRequest = createWebRequest(new IllegalStateException("Exception message"),
					true);
			errorView.render(errorAttributes.getErrorAttributes(webRequest, true), webRequest.getRequest(),
					webRequest.getResponse());
			assertThat(this.outputCapture.toString()).contains("Cannot render error page for request [/path] "
					+ "and exception [Exception message] as the response has "
					+ "already been committed. As a result, the response may " + "have the wrong status code.");
>>>>>>> 24925c3d
		});
	}

	private DispatcherServletWebRequest createWebRequest(Exception ex, boolean committed) {
		MockHttpServletRequest request = new MockHttpServletRequest("GET", "/path");
		MockHttpServletResponse response = new MockHttpServletResponse();
		DispatcherServletWebRequest webRequest = new DispatcherServletWebRequest(request, response);
		webRequest.setAttribute("javax.servlet.error.exception", ex, RequestAttributes.SCOPE_REQUEST);
		webRequest.setAttribute("javax.servlet.error.request_uri", "/path", RequestAttributes.SCOPE_REQUEST);
		response.setCommitted(committed);
		response.setOutputStreamAccessAllowed(!committed);
		response.setWriterAccessAllowed(!committed);
		return webRequest;
	}

}<|MERGE_RESOLUTION|>--- conflicted
+++ resolved
@@ -49,22 +49,12 @@
 		this.contextRunner.run((context) -> {
 			View errorView = context.getBean("error", View.class);
 			ErrorAttributes errorAttributes = context.getBean(ErrorAttributes.class);
-<<<<<<< HEAD
-			DispatcherServletWebRequest webRequest = createWebRequest(
-					new IllegalStateException("Exception message"), false);
-			errorView.render(errorAttributes.getErrorAttributes(webRequest, true),
-					webRequest.getRequest(), webRequest.getResponse());
-			assertThat(webRequest.getResponse().getContentType())
-					.isEqualTo("text/html;charset=UTF-8");
-			String responseString = ((MockHttpServletResponse) webRequest.getResponse())
-					.getContentAsString();
-=======
 			DispatcherServletWebRequest webRequest = createWebRequest(new IllegalStateException("Exception message"),
 					false);
 			errorView.render(errorAttributes.getErrorAttributes(webRequest, true), webRequest.getRequest(),
 					webRequest.getResponse());
+			assertThat(webRequest.getResponse().getContentType()).isEqualTo("text/html;charset=UTF-8");
 			String responseString = ((MockHttpServletResponse) webRequest.getResponse()).getContentAsString();
->>>>>>> 24925c3d
 			assertThat(responseString).contains(
 					"<p>This application has no explicit mapping for /error, so you are seeing this as a fallback.</p>")
 					.contains("<div>Exception message</div>")
@@ -77,25 +67,13 @@
 		this.contextRunner.run((context) -> {
 			View errorView = context.getBean("error", View.class);
 			ErrorAttributes errorAttributes = context.getBean(ErrorAttributes.class);
-<<<<<<< HEAD
-			DispatcherServletWebRequest webRequest = createWebRequest(
-					new IllegalStateException("Exception message"), true);
-			errorView.render(errorAttributes.getErrorAttributes(webRequest, true),
-					webRequest.getRequest(), webRequest.getResponse());
-			assertThat(capturedOutput)
-					.contains("Cannot render error page for request [/path] "
-							+ "and exception [Exception message] as the response has "
-							+ "already been committed. As a result, the response may "
-							+ "have the wrong status code.");
-=======
 			DispatcherServletWebRequest webRequest = createWebRequest(new IllegalStateException("Exception message"),
 					true);
 			errorView.render(errorAttributes.getErrorAttributes(webRequest, true), webRequest.getRequest(),
 					webRequest.getResponse());
-			assertThat(this.outputCapture.toString()).contains("Cannot render error page for request [/path] "
+			assertThat(capturedOutput).contains("Cannot render error page for request [/path] "
 					+ "and exception [Exception message] as the response has "
 					+ "already been committed. As a result, the response may " + "have the wrong status code.");
->>>>>>> 24925c3d
 		});
 	}
 
