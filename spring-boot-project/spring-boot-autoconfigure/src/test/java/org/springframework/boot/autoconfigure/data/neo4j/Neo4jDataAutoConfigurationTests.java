/*
<<<<<<< HEAD
 * Copyright 2012-2018 the original author or authors.
=======
 * Copyright 2012-2019 the original author or authors.
>>>>>>> c6c139d9
 *
 * Licensed under the Apache License, Version 2.0 (the "License");
 * you may not use this file except in compliance with the License.
 * You may obtain a copy of the License at
 *
 *      https://www.apache.org/licenses/LICENSE-2.0
 *
 * Unless required by applicable law or agreed to in writing, software
 * distributed under the License is distributed on an "AS IS" BASIS,
 * WITHOUT WARRANTIES OR CONDITIONS OF ANY KIND, either express or implied.
 * See the License for the specific language governing permissions and
 * limitations under the License.
 */

package org.springframework.boot.autoconfigure.data.neo4j;

import com.github.benmanes.caffeine.cache.Caffeine;
import org.junit.Test;
import org.neo4j.ogm.drivers.embedded.driver.EmbeddedDriver;
import org.neo4j.ogm.session.Session;
import org.neo4j.ogm.session.SessionFactory;
import org.neo4j.ogm.session.event.Event;
import org.neo4j.ogm.session.event.EventListener;
import org.neo4j.ogm.session.event.PersistenceEvent;

import org.springframework.beans.factory.config.BeanDefinition;
import org.springframework.boot.autoconfigure.AutoConfigurationPackages;
import org.springframework.boot.autoconfigure.AutoConfigurations;
import org.springframework.boot.autoconfigure.data.neo4j.city.City;
import org.springframework.boot.autoconfigure.data.neo4j.country.Country;
import org.springframework.boot.autoconfigure.domain.EntityScan;
import org.springframework.boot.autoconfigure.transaction.TransactionAutoConfiguration;
import org.springframework.boot.test.context.FilteredClassLoader;
import org.springframework.boot.test.context.runner.ApplicationContextRunner;
import org.springframework.boot.test.context.runner.WebApplicationContextRunner;
import org.springframework.context.annotation.AnnotationConfigApplicationContext;
import org.springframework.context.annotation.Bean;
import org.springframework.context.annotation.Configuration;
import org.springframework.data.neo4j.annotation.EnableBookmarkManagement;
import org.springframework.data.neo4j.bookmark.BookmarkManager;
import org.springframework.data.neo4j.mapping.Neo4jMappingContext;
import org.springframework.data.neo4j.transaction.Neo4jTransactionManager;
import org.springframework.data.neo4j.web.support.OpenSessionInViewInterceptor;
import org.springframework.web.context.WebApplicationContext;

import static org.assertj.core.api.Assertions.assertThat;
import static org.mockito.ArgumentMatchers.any;
import static org.mockito.Mockito.mock;
import static org.mockito.Mockito.verify;

/**
 * Tests for {@link Neo4jDataAutoConfiguration}. Tests can't use the embedded driver as we
 * use Lucene 4 and Neo4j still requires 3.
 *
 * @author Stephane Nicoll
 * @author Michael Hunger
 * @author Vince Bickers
 * @author Andy Wilkinson
 * @author Kazuki Shimizu
 * @author Michael Simons
 */
public class Neo4jDataAutoConfigurationTests {

	private WebApplicationContextRunner contextRunner = new WebApplicationContextRunner()
<<<<<<< HEAD
			.withClassLoader(new FilteredClassLoader(EmbeddedDriver.class))
			.withUserConfiguration(TestConfiguration.class)
			.withConfiguration(AutoConfigurations.of(Neo4jDataAutoConfiguration.class,
					TransactionAutoConfiguration.class));

	@Test
	public void defaultConfiguration() {
		this.contextRunner
				.withPropertyValues("spring.data.neo4j.uri=http://localhost:8989")
				.run((context) -> {
					assertThat(context)
							.hasSingleBean(org.neo4j.ogm.config.Configuration.class);
					assertThat(context).hasSingleBean(SessionFactory.class);
					assertThat(context).hasSingleBean(Neo4jTransactionManager.class);
					assertThat(context).hasSingleBean(OpenSessionInViewInterceptor.class);
					assertThat(context).doesNotHaveBean(BookmarkManager.class);
				});
=======
			.withUserConfiguration(TestConfiguration.class).withConfiguration(
					AutoConfigurations.of(Neo4jDataAutoConfiguration.class, TransactionAutoConfiguration.class));

	@Test
	public void defaultConfiguration() {
		this.contextRunner.withPropertyValues("spring.data.neo4j.uri=http://localhost:8989").run((context) -> {
			assertThat(context).hasSingleBean(org.neo4j.ogm.config.Configuration.class);
			assertThat(context).hasSingleBean(SessionFactory.class);
			assertThat(context).hasSingleBean(Neo4jTransactionManager.class);
			assertThat(context).hasSingleBean(OpenSessionInViewInterceptor.class);
		});
>>>>>>> c6c139d9
	}

	@Test
	public void customNeo4jTransactionManagerUsingProperties() {
		this.contextRunner.withPropertyValues("spring.transaction.default-timeout=30",
				"spring.transaction.rollback-on-commit-failure:true").run((context) -> {
					Neo4jTransactionManager transactionManager = context.getBean(Neo4jTransactionManager.class);
					assertThat(transactionManager.getDefaultTimeout()).isEqualTo(30);
					assertThat(transactionManager.isRollbackOnCommitFailure()).isTrue();
				});
	}

	@Test
	public void customSessionFactory() {
		this.contextRunner.withUserConfiguration(CustomSessionFactory.class).run((context) -> {
			assertThat(context).doesNotHaveBean(org.neo4j.ogm.config.Configuration.class);
			assertThat(context).hasSingleBean(SessionFactory.class);
		});
	}

	@Test
	public void customConfiguration() {
		this.contextRunner.withUserConfiguration(CustomConfiguration.class).run((context) -> {
			assertThat(context.getBean(org.neo4j.ogm.config.Configuration.class))
					.isSameAs(context.getBean("myConfiguration"));
			assertThat(context).hasSingleBean(SessionFactory.class);
			assertThat(context).hasSingleBean(org.neo4j.ogm.config.Configuration.class);
		});

	}

	@Test
	public void usesAutoConfigurationPackageToPickUpDomainTypes() {
		AnnotationConfigApplicationContext context = new AnnotationConfigApplicationContext();
		context.setClassLoader(new FilteredClassLoader(EmbeddedDriver.class));
		String cityPackage = City.class.getPackage().getName();
		AutoConfigurationPackages.register(context, cityPackage);
		context.register(Neo4jDataAutoConfiguration.class, Neo4jRepositoriesAutoConfiguration.class);
		try {
			context.refresh();
			assertDomainTypesDiscovered(context.getBean(Neo4jMappingContext.class), City.class);
		}
		finally {
			context.close();
		}
	}

	@Test
	public void openSessionInViewInterceptorCanBeDisabled() {
		this.contextRunner.withPropertyValues("spring.data.neo4j.open-in-view:false")
				.run((context) -> assertThat(context).doesNotHaveBean(OpenSessionInViewInterceptor.class));
	}

	@Test
	public void eventListenersAreAutoRegistered() {
		this.contextRunner.withUserConfiguration(EventListenerConfiguration.class).run((context) -> {
			Session session = context.getBean(SessionFactory.class).openSession();
			session.notifyListeners(new PersistenceEvent(null, Event.TYPE.PRE_SAVE));
			verify(context.getBean("eventListenerOne", EventListener.class)).onPreSave(any(Event.class));
			verify(context.getBean("eventListenerTwo", EventListener.class)).onPreSave(any(Event.class));
		});
	}

<<<<<<< HEAD
	@Test
	public void providesARequestScopedBookmarkManagerIfNecessaryAndPossible() {
		this.contextRunner
				.withUserConfiguration(BookmarkManagementEnabledConfiguration.class)
				.run((context) -> {
					BeanDefinition bookmarkManagerBean = context.getBeanFactory()
							.getBeanDefinition("scopedTarget.bookmarkManager");
					assertThat(bookmarkManagerBean.getScope())
							.isEqualTo(WebApplicationContext.SCOPE_REQUEST);
				});
	}

	@Test
	public void providesASingletonScopedBookmarkManagerIfNecessaryAndPossible() {
		new ApplicationContextRunner()
				.withClassLoader(new FilteredClassLoader(EmbeddedDriver.class))
				.withUserConfiguration(TestConfiguration.class,
						BookmarkManagementEnabledConfiguration.class)
				.withConfiguration(AutoConfigurations.of(Neo4jDataAutoConfiguration.class,
						TransactionAutoConfiguration.class))
				.run((context) -> {
					assertThat(context).hasSingleBean(BookmarkManager.class);
					assertThat(context.getBeanDefinitionNames())
							.doesNotContain("scopedTarget.bookmarkManager");
				});
	}

	@Test
	public void doesNotProvideABookmarkManagerIfNotPossible() {
		this.contextRunner
				.withClassLoader(
						new FilteredClassLoader(Caffeine.class, EmbeddedDriver.class))
				.withUserConfiguration(BookmarkManagementEnabledConfiguration.class)
				.run((context) -> assertThat(context)
						.doesNotHaveBean(BookmarkManager.class));
	}

	private static void assertDomainTypesDiscovered(Neo4jMappingContext mappingContext,
			Class<?>... types) {
=======
	private static void assertDomainTypesDiscovered(Neo4jMappingContext mappingContext, Class<?>... types) {
>>>>>>> c6c139d9
		for (Class<?> type : types) {
			assertThat(mappingContext.getPersistentEntity(type)).isNotNull();
		}
	}

	@Configuration
	@EntityScan(basePackageClasses = Country.class)
	static class TestConfiguration {

	}

	@Configuration
	static class CustomSessionFactory {

		@Bean
		public SessionFactory customSessionFactory() {
			return mock(SessionFactory.class);
		}

	}

	@Configuration
	static class CustomConfiguration {

		@Bean
		public org.neo4j.ogm.config.Configuration myConfiguration() {
			return new org.neo4j.ogm.config.Configuration.Builder().uri("http://localhost:12345").build();
		}

	}

	@Configuration
	@EnableBookmarkManagement
	static class BookmarkManagementEnabledConfiguration {

	}

	@Configuration
	static class EventListenerConfiguration {

		@Bean
		public EventListener eventListenerOne() {
			return mock(EventListener.class);
		}

		@Bean
		public EventListener eventListenerTwo() {
			return mock(EventListener.class);
		}

	}

}<|MERGE_RESOLUTION|>--- conflicted
+++ resolved
@@ -1,9 +1,5 @@
 /*
-<<<<<<< HEAD
- * Copyright 2012-2018 the original author or authors.
-=======
  * Copyright 2012-2019 the original author or authors.
->>>>>>> c6c139d9
  *
  * Licensed under the Apache License, Version 2.0 (the "License");
  * you may not use this file except in compliance with the License.
@@ -68,25 +64,7 @@
 public class Neo4jDataAutoConfigurationTests {
 
 	private WebApplicationContextRunner contextRunner = new WebApplicationContextRunner()
-<<<<<<< HEAD
 			.withClassLoader(new FilteredClassLoader(EmbeddedDriver.class))
-			.withUserConfiguration(TestConfiguration.class)
-			.withConfiguration(AutoConfigurations.of(Neo4jDataAutoConfiguration.class,
-					TransactionAutoConfiguration.class));
-
-	@Test
-	public void defaultConfiguration() {
-		this.contextRunner
-				.withPropertyValues("spring.data.neo4j.uri=http://localhost:8989")
-				.run((context) -> {
-					assertThat(context)
-							.hasSingleBean(org.neo4j.ogm.config.Configuration.class);
-					assertThat(context).hasSingleBean(SessionFactory.class);
-					assertThat(context).hasSingleBean(Neo4jTransactionManager.class);
-					assertThat(context).hasSingleBean(OpenSessionInViewInterceptor.class);
-					assertThat(context).doesNotHaveBean(BookmarkManager.class);
-				});
-=======
 			.withUserConfiguration(TestConfiguration.class).withConfiguration(
 					AutoConfigurations.of(Neo4jDataAutoConfiguration.class, TransactionAutoConfiguration.class));
 
@@ -97,8 +75,8 @@
 			assertThat(context).hasSingleBean(SessionFactory.class);
 			assertThat(context).hasSingleBean(Neo4jTransactionManager.class);
 			assertThat(context).hasSingleBean(OpenSessionInViewInterceptor.class);
-		});
->>>>>>> c6c139d9
+			assertThat(context).doesNotHaveBean(BookmarkManager.class);
+		});
 	}
 
 	@Test
@@ -162,49 +140,35 @@
 		});
 	}
 
-<<<<<<< HEAD
 	@Test
 	public void providesARequestScopedBookmarkManagerIfNecessaryAndPossible() {
-		this.contextRunner
-				.withUserConfiguration(BookmarkManagementEnabledConfiguration.class)
-				.run((context) -> {
-					BeanDefinition bookmarkManagerBean = context.getBeanFactory()
-							.getBeanDefinition("scopedTarget.bookmarkManager");
-					assertThat(bookmarkManagerBean.getScope())
-							.isEqualTo(WebApplicationContext.SCOPE_REQUEST);
-				});
+		this.contextRunner.withUserConfiguration(BookmarkManagementEnabledConfiguration.class).run((context) -> {
+			BeanDefinition bookmarkManagerBean = context.getBeanFactory()
+					.getBeanDefinition("scopedTarget.bookmarkManager");
+			assertThat(bookmarkManagerBean.getScope()).isEqualTo(WebApplicationContext.SCOPE_REQUEST);
+		});
 	}
 
 	@Test
 	public void providesASingletonScopedBookmarkManagerIfNecessaryAndPossible() {
-		new ApplicationContextRunner()
-				.withClassLoader(new FilteredClassLoader(EmbeddedDriver.class))
-				.withUserConfiguration(TestConfiguration.class,
-						BookmarkManagementEnabledConfiguration.class)
-				.withConfiguration(AutoConfigurations.of(Neo4jDataAutoConfiguration.class,
-						TransactionAutoConfiguration.class))
+		new ApplicationContextRunner().withClassLoader(new FilteredClassLoader(EmbeddedDriver.class))
+				.withUserConfiguration(TestConfiguration.class, BookmarkManagementEnabledConfiguration.class)
+				.withConfiguration(
+						AutoConfigurations.of(Neo4jDataAutoConfiguration.class, TransactionAutoConfiguration.class))
 				.run((context) -> {
 					assertThat(context).hasSingleBean(BookmarkManager.class);
-					assertThat(context.getBeanDefinitionNames())
-							.doesNotContain("scopedTarget.bookmarkManager");
+					assertThat(context.getBeanDefinitionNames()).doesNotContain("scopedTarget.bookmarkManager");
 				});
 	}
 
 	@Test
 	public void doesNotProvideABookmarkManagerIfNotPossible() {
-		this.contextRunner
-				.withClassLoader(
-						new FilteredClassLoader(Caffeine.class, EmbeddedDriver.class))
+		this.contextRunner.withClassLoader(new FilteredClassLoader(Caffeine.class, EmbeddedDriver.class))
 				.withUserConfiguration(BookmarkManagementEnabledConfiguration.class)
-				.run((context) -> assertThat(context)
-						.doesNotHaveBean(BookmarkManager.class));
-	}
-
-	private static void assertDomainTypesDiscovered(Neo4jMappingContext mappingContext,
-			Class<?>... types) {
-=======
+				.run((context) -> assertThat(context).doesNotHaveBean(BookmarkManager.class));
+	}
+
 	private static void assertDomainTypesDiscovered(Neo4jMappingContext mappingContext, Class<?>... types) {
->>>>>>> c6c139d9
 		for (Class<?> type : types) {
 			assertThat(mappingContext.getPersistentEntity(type)).isNotNull();
 		}
