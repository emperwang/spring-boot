--- conflicted
+++ resolved
@@ -107,104 +107,35 @@
 	@EnableConfigurationProperties({ DataSourceProperties.class, FlywayProperties.class })
 	public static class FlywayConfiguration {
 
-<<<<<<< HEAD
 		@Bean
-		public Flyway flyway(FlywayProperties properties,
-				DataSourceProperties dataSourceProperties, ResourceLoader resourceLoader,
-				ObjectProvider<DataSource> dataSource,
-=======
-		private final FlywayProperties properties;
-
-		private final DataSourceProperties dataSourceProperties;
-
-		private final ResourceLoader resourceLoader;
-
-		private final DataSource dataSource;
-
-		private final DataSource flywayDataSource;
-
-		private final FlywayMigrationStrategy migrationStrategy;
-
-		private final List<FlywayConfigurationCustomizer> configurationCustomizers;
-
-		private final List<Callback> callbacks;
-
-		private final List<FlywayCallback> flywayCallbacks;
-
-		public FlywayConfiguration(FlywayProperties properties, DataSourceProperties dataSourceProperties,
+		public Flyway flyway(FlywayProperties properties, DataSourceProperties dataSourceProperties,
 				ResourceLoader resourceLoader, ObjectProvider<DataSource> dataSource,
->>>>>>> 24925c3d
 				@FlywayDataSource ObjectProvider<DataSource> flywayDataSource,
 				ObjectProvider<FlywayConfigurationCustomizer> fluentConfigurationCustomizers,
-<<<<<<< HEAD
-				ObjectProvider<Callback> callbacks,
-				ObjectProvider<FlywayCallback> flywayCallbacks) {
-			FluentConfiguration configuration = new FluentConfiguration(
-					resourceLoader.getClassLoader());
-			DataSource dataSourceToMigrate = configureDataSource(configuration,
-					properties, dataSourceProperties, flywayDataSource.getIfAvailable(),
-					dataSource.getIfAvailable());
+				ObjectProvider<Callback> callbacks, ObjectProvider<FlywayCallback> flywayCallbacks) {
+			FluentConfiguration configuration = new FluentConfiguration(resourceLoader.getClassLoader());
+			DataSource dataSourceToMigrate = configureDataSource(configuration, properties, dataSourceProperties,
+					flywayDataSource.getIfAvailable(), dataSource.getIfAvailable());
 			checkLocationExists(dataSourceToMigrate, properties, resourceLoader);
 			configureProperties(configuration, properties);
-			List<Callback> orderedCallbacks = callbacks.orderedStream()
-					.collect(Collectors.toList());
+			List<Callback> orderedCallbacks = callbacks.orderedStream().collect(Collectors.toList());
 			configureCallbacks(configuration, orderedCallbacks);
-			fluentConfigurationCustomizers.orderedStream()
-					.forEach((customizer) -> customizer.customize(configuration));
-=======
-				ObjectProvider<Callback> callbacks, ObjectProvider<FlywayCallback> flywayCallbacks) {
-			this.properties = properties;
-			this.dataSourceProperties = dataSourceProperties;
-			this.resourceLoader = resourceLoader;
-			this.dataSource = dataSource.getIfUnique();
-			this.flywayDataSource = flywayDataSource.getIfAvailable();
-			this.migrationStrategy = migrationStrategy.getIfAvailable();
-			this.configurationCustomizers = fluentConfigurationCustomizers.orderedStream().collect(Collectors.toList());
-			this.callbacks = callbacks.orderedStream().collect(Collectors.toList());
-			this.flywayCallbacks = flywayCallbacks.orderedStream().collect(Collectors.toList());
-		}
-
-		@Bean
-		public Flyway flyway() {
-			FluentConfiguration configuration = new FluentConfiguration();
-			DataSource dataSource = configureDataSource(configuration);
-			checkLocationExists(dataSource);
-			configureProperties(configuration);
-			configureCallbacks(configuration);
-			this.configurationCustomizers.forEach((customizer) -> customizer.customize(configuration));
->>>>>>> 24925c3d
+			fluentConfigurationCustomizers.orderedStream().forEach((customizer) -> customizer.customize(configuration));
 			Flyway flyway = configuration.load();
-			List<FlywayCallback> orderedFlywayCallbacks = flywayCallbacks.orderedStream()
-					.collect(Collectors.toList());
+			List<FlywayCallback> orderedFlywayCallbacks = flywayCallbacks.orderedStream().collect(Collectors.toList());
 			configureFlywayCallbacks(flyway, orderedCallbacks, orderedFlywayCallbacks);
 			return flyway;
 		}
 
-<<<<<<< HEAD
-		private DataSource configureDataSource(FluentConfiguration configuration,
-				FlywayProperties properties, DataSourceProperties dataSourceProperties,
-				DataSource flywayDataSource, DataSource dataSource) {
+		private DataSource configureDataSource(FluentConfiguration configuration, FlywayProperties properties,
+				DataSourceProperties dataSourceProperties, DataSource flywayDataSource, DataSource dataSource) {
 			if (properties.isCreateDataSource()) {
-				String url = getProperty(properties::getUrl,
-						dataSourceProperties::getUrl);
-				String user = getProperty(properties::getUser,
-						dataSourceProperties::getUsername);
-				String password = getProperty(properties::getPassword,
-						dataSourceProperties::getPassword);
+				String url = getProperty(properties::getUrl, dataSourceProperties::getUrl);
+				String user = getProperty(properties::getUser, dataSourceProperties::getUsername);
+				String password = getProperty(properties::getPassword, dataSourceProperties::getPassword);
 				configuration.dataSource(url, user, password);
 				if (!CollectionUtils.isEmpty(properties.getInitSqls())) {
-					String initSql = StringUtils
-							.collectionToDelimitedString(properties.getInitSqls(), "\n");
-=======
-		private DataSource configureDataSource(FluentConfiguration configuration) {
-			if (this.properties.isCreateDataSource()) {
-				String url = getProperty(this.properties::getUrl, this.dataSourceProperties::getUrl);
-				String user = getProperty(this.properties::getUser, this.dataSourceProperties::getUsername);
-				String password = getProperty(this.properties::getPassword, this.dataSourceProperties::getPassword);
-				configuration.dataSource(url, user, password);
-				if (!CollectionUtils.isEmpty(this.properties.getInitSqls())) {
-					String initSql = StringUtils.collectionToDelimitedString(this.properties.getInitSqls(), "\n");
->>>>>>> 24925c3d
+					String initSql = StringUtils.collectionToDelimitedString(properties.getInitSqls(), "\n");
 					configuration.initSql(initSql);
 				}
 			}
@@ -217,150 +148,73 @@
 			return configuration.getDataSource();
 		}
 
-<<<<<<< HEAD
-		private void checkLocationExists(DataSource dataSource,
-				FlywayProperties properties, ResourceLoader resourceLoader) {
+		private void checkLocationExists(DataSource dataSource, FlywayProperties properties,
+				ResourceLoader resourceLoader) {
 			if (properties.isCheckLocation()) {
-				List<String> locations = new LocationResolver(dataSource)
-						.resolveLocations(properties.getLocations());
+				List<String> locations = new LocationResolver(dataSource).resolveLocations(properties.getLocations());
 				if (!hasAtLeastOneLocation(resourceLoader, locations)) {
 					throw new FlywayMigrationScriptMissingException(locations);
 				}
-=======
-		private void checkLocationExists(DataSource dataSource) {
-			if (this.properties.isCheckLocation()) {
-				String[] locations = new LocationResolver(dataSource).resolveLocations(this.properties.getLocations());
-				Assert.state(locations.length != 0, "Migration script locations not configured");
-				boolean exists = hasAtLeastOneLocation(locations);
-				Assert.state(exists, () -> "Cannot find migrations location in: " + Arrays.asList(locations)
-						+ " (please add migrations or check your Flyway configuration)");
->>>>>>> 24925c3d
-			}
-		}
-
-		private void configureProperties(FluentConfiguration configuration,
-				FlywayProperties properties) {
+			}
+		}
+
+		private void configureProperties(FluentConfiguration configuration, FlywayProperties properties) {
 			PropertyMapper map = PropertyMapper.get().alwaysApplyingWhenNonNull();
 			String[] locations = new LocationResolver(configuration.getDataSource())
 					.resolveLocations(properties.getLocations()).toArray(new String[0]);
 			map.from(locations).to(configuration::locations);
-<<<<<<< HEAD
 			map.from(properties.getEncoding()).to(configuration::encoding);
 			map.from(properties.getConnectRetries()).to(configuration::connectRetries);
-			map.from(properties.getSchemas()).as(StringUtils::toStringArray)
-					.to(configuration::schemas);
+			map.from(properties.getSchemas()).as(StringUtils::toStringArray).to(configuration::schemas);
 			map.from(properties.getTable()).to(configuration::table);
-			map.from(properties.getBaselineDescription())
-					.to(configuration::baselineDescription);
+			map.from(properties.getBaselineDescription()).to(configuration::baselineDescription);
 			map.from(properties.getBaselineVersion()).to(configuration::baselineVersion);
 			map.from(properties.getInstalledBy()).to(configuration::installedBy);
 			map.from(properties.getPlaceholders()).to(configuration::placeholders);
-			map.from(properties.getPlaceholderPrefix())
-					.to(configuration::placeholderPrefix);
-			map.from(properties.getPlaceholderSuffix())
-					.to(configuration::placeholderSuffix);
-			map.from(properties.isPlaceholderReplacement())
-					.to(configuration::placeholderReplacement);
-			map.from(properties.getSqlMigrationPrefix())
-					.to(configuration::sqlMigrationPrefix);
+			map.from(properties.getPlaceholderPrefix()).to(configuration::placeholderPrefix);
+			map.from(properties.getPlaceholderSuffix()).to(configuration::placeholderSuffix);
+			map.from(properties.isPlaceholderReplacement()).to(configuration::placeholderReplacement);
+			map.from(properties.getSqlMigrationPrefix()).to(configuration::sqlMigrationPrefix);
 			map.from(properties.getSqlMigrationSuffixes()).as(StringUtils::toStringArray)
 					.to(configuration::sqlMigrationSuffixes);
-			map.from(properties.getSqlMigrationSeparator())
-					.to(configuration::sqlMigrationSeparator);
-			map.from(properties.getRepeatableSqlMigrationPrefix())
-					.to(configuration::repeatableSqlMigrationPrefix);
+			map.from(properties.getSqlMigrationSeparator()).to(configuration::sqlMigrationSeparator);
+			map.from(properties.getRepeatableSqlMigrationPrefix()).to(configuration::repeatableSqlMigrationPrefix);
 			map.from(properties.getTarget()).to(configuration::target);
-			map.from(properties.isBaselineOnMigrate())
-					.to(configuration::baselineOnMigrate);
+			map.from(properties.isBaselineOnMigrate()).to(configuration::baselineOnMigrate);
 			map.from(properties.isCleanDisabled()).to(configuration::cleanDisabled);
-			map.from(properties.isCleanOnValidationError())
-					.to(configuration::cleanOnValidationError);
+			map.from(properties.isCleanOnValidationError()).to(configuration::cleanOnValidationError);
 			map.from(properties.isGroup()).to(configuration::group);
-			map.from(properties.isIgnoreMissingMigrations())
-					.to(configuration::ignoreMissingMigrations);
-			map.from(properties.isIgnoreIgnoredMigrations())
-					.to(configuration::ignoreIgnoredMigrations);
-			map.from(properties.isIgnorePendingMigrations())
-					.to(configuration::ignorePendingMigrations);
-			map.from(properties.isIgnoreFutureMigrations())
-					.to(configuration::ignoreFutureMigrations);
+			map.from(properties.isIgnoreMissingMigrations()).to(configuration::ignoreMissingMigrations);
+			map.from(properties.isIgnoreIgnoredMigrations()).to(configuration::ignoreIgnoredMigrations);
+			map.from(properties.isIgnorePendingMigrations()).to(configuration::ignorePendingMigrations);
+			map.from(properties.isIgnoreFutureMigrations()).to(configuration::ignoreFutureMigrations);
 			map.from(properties.isMixed()).to(configuration::mixed);
 			map.from(properties.isOutOfOrder()).to(configuration::outOfOrder);
-			map.from(properties.isSkipDefaultCallbacks())
-					.to(configuration::skipDefaultCallbacks);
-			map.from(properties.isSkipDefaultResolvers())
-					.to(configuration::skipDefaultResolvers);
-			map.from(properties.isValidateOnMigrate())
-					.to(configuration::validateOnMigrate);
+			map.from(properties.isSkipDefaultCallbacks()).to(configuration::skipDefaultCallbacks);
+			map.from(properties.isSkipDefaultResolvers()).to(configuration::skipDefaultResolvers);
+			map.from(properties.isValidateOnMigrate()).to(configuration::validateOnMigrate);
 			// Pro properties
 			map.from(properties.getBatch()).whenNonNull().to(configuration::batch);
-			map.from(properties.getDryRunOutput()).whenNonNull()
-					.to(configuration::dryRunOutput);
-			map.from(properties.getErrorOverrides()).whenNonNull()
-					.to(configuration::errorOverrides);
-			map.from(properties.getLicenseKey()).whenNonNull()
-					.to(configuration::licenseKey);
-			map.from(properties.getOracleSqlplus()).whenNonNull()
-					.to(configuration::oracleSqlplus);
+			map.from(properties.getDryRunOutput()).whenNonNull().to(configuration::dryRunOutput);
+			map.from(properties.getErrorOverrides()).whenNonNull().to(configuration::errorOverrides);
+			map.from(properties.getLicenseKey()).whenNonNull().to(configuration::licenseKey);
+			map.from(properties.getOracleSqlplus()).whenNonNull().to(configuration::oracleSqlplus);
 			map.from(properties.getStream()).whenNonNull().to(configuration::stream);
-			map.from(properties.getUndoSqlMigrationPrefix()).whenNonNull()
-					.to(configuration::undoSqlMigrationPrefix);
-=======
-			map.from(this.properties.getEncoding()).to(configuration::encoding);
-			map.from(this.properties.getConnectRetries()).to(configuration::connectRetries);
-			map.from(this.properties.getSchemas()).as(StringUtils::toStringArray).to(configuration::schemas);
-			map.from(this.properties.getTable()).to(configuration::table);
-			map.from(this.properties.getBaselineDescription()).to(configuration::baselineDescription);
-			map.from(this.properties.getBaselineVersion()).to(configuration::baselineVersion);
-			map.from(this.properties.getInstalledBy()).to(configuration::installedBy);
-			map.from(this.properties.getPlaceholders()).to(configuration::placeholders);
-			map.from(this.properties.getPlaceholderPrefix()).to(configuration::placeholderPrefix);
-			map.from(this.properties.getPlaceholderSuffix()).to(configuration::placeholderSuffix);
-			map.from(this.properties.isPlaceholderReplacement()).to(configuration::placeholderReplacement);
-			map.from(this.properties.getSqlMigrationPrefix()).to(configuration::sqlMigrationPrefix);
-			map.from(this.properties.getSqlMigrationSuffixes()).as(StringUtils::toStringArray)
-					.to(configuration::sqlMigrationSuffixes);
-			map.from(this.properties.getSqlMigrationSeparator()).to(configuration::sqlMigrationSeparator);
-			map.from(this.properties.getRepeatableSqlMigrationPrefix()).to(configuration::repeatableSqlMigrationPrefix);
-			map.from(this.properties.getTarget()).to(configuration::target);
-			map.from(this.properties.isBaselineOnMigrate()).to(configuration::baselineOnMigrate);
-			map.from(this.properties.isCleanDisabled()).to(configuration::cleanDisabled);
-			map.from(this.properties.isCleanOnValidationError()).to(configuration::cleanOnValidationError);
-			map.from(this.properties.isGroup()).to(configuration::group);
-			map.from(this.properties.isIgnoreMissingMigrations()).to(configuration::ignoreMissingMigrations);
-			map.from(this.properties.isIgnoreIgnoredMigrations()).to(configuration::ignoreIgnoredMigrations);
-			map.from(this.properties.isIgnorePendingMigrations()).to(configuration::ignorePendingMigrations);
-			map.from(this.properties.isIgnoreFutureMigrations()).to(configuration::ignoreFutureMigrations);
-			map.from(this.properties.isMixed()).to(configuration::mixed);
-			map.from(this.properties.isOutOfOrder()).to(configuration::outOfOrder);
-			map.from(this.properties.isSkipDefaultCallbacks()).to(configuration::skipDefaultCallbacks);
-			map.from(this.properties.isSkipDefaultResolvers()).to(configuration::skipDefaultResolvers);
-			map.from(this.properties.isValidateOnMigrate()).to(configuration::validateOnMigrate);
->>>>>>> 24925c3d
-		}
-
-		private void configureCallbacks(FluentConfiguration configuration,
-				List<Callback> callbacks) {
+			map.from(properties.getUndoSqlMigrationPrefix()).whenNonNull().to(configuration::undoSqlMigrationPrefix);
+		}
+
+		private void configureCallbacks(FluentConfiguration configuration, List<Callback> callbacks) {
 			if (!callbacks.isEmpty()) {
 				configuration.callbacks(callbacks.toArray(new Callback[0]));
 			}
 		}
 
-<<<<<<< HEAD
 		private void configureFlywayCallbacks(Flyway flyway, List<Callback> callbacks,
 				List<FlywayCallback> flywayCallbacks) {
 			if (!flywayCallbacks.isEmpty()) {
 				if (!callbacks.isEmpty()) {
-					throw new IllegalStateException(
-							"Found a mixture of Callback and FlywayCallback beans."
-									+ " One type must be used exclusively.");
-=======
-		private void configureFlywayCallbacks(Flyway flyway) {
-			if (!this.flywayCallbacks.isEmpty()) {
-				if (!this.callbacks.isEmpty()) {
 					throw new IllegalStateException("Found a mixture of Callback and FlywayCallback beans."
 							+ " One type must be used exclusively.");
->>>>>>> 24925c3d
 				}
 				flyway.setCallbacks(flywayCallbacks.toArray(new FlywayCallback[0]));
 			}
@@ -371,8 +225,7 @@
 			return (value != null) ? value : defaultValue.get();
 		}
 
-		private boolean hasAtLeastOneLocation(ResourceLoader resourceLoader,
-				Collection<String> locations) {
+		private boolean hasAtLeastOneLocation(ResourceLoader resourceLoader, Collection<String> locations) {
 			for (String location : locations) {
 				if (resourceLoader.getResource(normalizePrefix(location)).exists()) {
 					return true;
@@ -389,8 +242,7 @@
 		@ConditionalOnMissingBean
 		public FlywayMigrationInitializer flywayInitializer(Flyway flyway,
 				ObjectProvider<FlywayMigrationStrategy> migrationStrategy) {
-			return new FlywayMigrationInitializer(flyway,
-					migrationStrategy.getIfAvailable());
+			return new FlywayMigrationInitializer(flyway, migrationStrategy.getIfAvailable());
 		}
 
 		/**
@@ -507,24 +359,13 @@
 			return locations;
 		}
 
-<<<<<<< HEAD
-		private List<String> replaceVendorLocations(List<String> locations,
-				DatabaseDriver databaseDriver) {
-=======
-		private String[] replaceVendorLocations(String[] locations, DatabaseDriver databaseDriver) {
->>>>>>> 24925c3d
+		private List<String> replaceVendorLocations(List<String> locations, DatabaseDriver databaseDriver) {
 			if (databaseDriver == DatabaseDriver.UNKNOWN) {
 				return locations;
 			}
 			String vendor = databaseDriver.getId();
-<<<<<<< HEAD
-			return locations.stream()
-					.map((location) -> location.replace(VENDOR_PLACEHOLDER, vendor))
+			return locations.stream().map((location) -> location.replace(VENDOR_PLACEHOLDER, vendor))
 					.collect(Collectors.toList());
-=======
-			return Arrays.stream(locations).map((location) -> location.replace(VENDOR_PLACEHOLDER, vendor))
-					.toArray(String[]::new);
->>>>>>> 24925c3d
 		}
 
 		private DatabaseDriver getDatabaseDriver() {
@@ -587,8 +428,7 @@
 
 		}
 
-		@ConditionalOnProperty(prefix = "spring.flyway", name = "url",
-				matchIfMissing = false)
+		@ConditionalOnProperty(prefix = "spring.flyway", name = "url", matchIfMissing = false)
 		private static final class FlywayUrlCondition {
 
 		}
