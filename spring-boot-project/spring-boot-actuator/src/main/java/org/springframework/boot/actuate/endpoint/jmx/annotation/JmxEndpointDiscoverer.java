/*
 * Copyright 2012-2019 the original author or authors.
 *
 * Licensed under the Apache License, Version 2.0 (the "License");
 * you may not use this file except in compliance with the License.
 * You may obtain a copy of the License at
 *
 *      https://www.apache.org/licenses/LICENSE-2.0
 *
 * Unless required by applicable law or agreed to in writing, software
 * distributed under the License is distributed on an "AS IS" BASIS,
 * WITHOUT WARRANTIES OR CONDITIONS OF ANY KIND, either express or implied.
 * See the License for the specific language governing permissions and
 * limitations under the License.
 */

package org.springframework.boot.actuate.endpoint.jmx.annotation;

import java.util.Collection;

import org.springframework.boot.actuate.endpoint.EndpointFilter;
import org.springframework.boot.actuate.endpoint.EndpointId;
import org.springframework.boot.actuate.endpoint.annotation.DiscoveredOperationMethod;
import org.springframework.boot.actuate.endpoint.annotation.EndpointDiscoverer;
import org.springframework.boot.actuate.endpoint.invoke.OperationInvoker;
import org.springframework.boot.actuate.endpoint.invoke.OperationInvokerAdvisor;
import org.springframework.boot.actuate.endpoint.invoke.ParameterValueMapper;
import org.springframework.boot.actuate.endpoint.jmx.ExposableJmxEndpoint;
import org.springframework.boot.actuate.endpoint.jmx.JmxEndpointsSupplier;
import org.springframework.boot.actuate.endpoint.jmx.JmxOperation;
import org.springframework.context.ApplicationContext;

/**
 * {@link EndpointDiscoverer} for {@link ExposableJmxEndpoint JMX endpoints}.
 *
 * @author Phillip Webb
 * @since 2.0.0
 */
public class JmxEndpointDiscoverer extends EndpointDiscoverer<ExposableJmxEndpoint, JmxOperation>
		implements JmxEndpointsSupplier {

	/**
	 * Create a new {@link JmxEndpointDiscoverer} instance.
	 * @param applicationContext the source application context
	 * @param parameterValueMapper the parameter value mapper
	 * @param invokerAdvisors invoker advisors to apply
	 * @param filters filters to apply
	 */
	public JmxEndpointDiscoverer(ApplicationContext applicationContext, ParameterValueMapper parameterValueMapper,
			Collection<OperationInvokerAdvisor> invokerAdvisors,
			Collection<EndpointFilter<ExposableJmxEndpoint>> filters) {
		super(applicationContext, parameterValueMapper, invokerAdvisors, filters);
	}

	@Override
<<<<<<< HEAD
	protected ExposableJmxEndpoint createEndpoint(Object endpointBean, EndpointId id,
			boolean enabledByDefault, Collection<JmxOperation> operations) {
		return new DiscoveredJmxEndpoint(this, endpointBean, id, enabledByDefault,
				operations);
	}

	@Override
	protected JmxOperation createOperation(EndpointId endpointId,
			DiscoveredOperationMethod operationMethod, OperationInvoker invoker) {
=======
	@Deprecated
	protected ExposableJmxEndpoint createEndpoint(Object endpointBean, String id, boolean enabledByDefault,
			Collection<JmxOperation> operations) {
		return createEndpoint(endpointBean, EndpointId.of(id), enabledByDefault, operations);
	}

	@Override
	protected ExposableJmxEndpoint createEndpoint(Object endpointBean, EndpointId id, boolean enabledByDefault,
			Collection<JmxOperation> operations) {
		return new DiscoveredJmxEndpoint(this, endpointBean, id, enabledByDefault, operations);
	}

	@Override
	@Deprecated
	protected JmxOperation createOperation(String endpointId, DiscoveredOperationMethod operationMethod,
			OperationInvoker invoker) {
		return createOperation(EndpointId.of(endpointId), operationMethod, invoker);
	}

	@Override
	protected JmxOperation createOperation(EndpointId endpointId, DiscoveredOperationMethod operationMethod,
			OperationInvoker invoker) {
>>>>>>> c6c139d9
		return new DiscoveredJmxOperation(endpointId, operationMethod, invoker);
	}

	@Override
	protected OperationKey createOperationKey(JmxOperation operation) {
		return new OperationKey(operation.getName(), () -> "MBean call '" + operation.getName() + "'");
	}

}<|MERGE_RESOLUTION|>--- conflicted
+++ resolved
@@ -53,40 +53,14 @@
 	}
 
 	@Override
-<<<<<<< HEAD
-	protected ExposableJmxEndpoint createEndpoint(Object endpointBean, EndpointId id,
-			boolean enabledByDefault, Collection<JmxOperation> operations) {
-		return new DiscoveredJmxEndpoint(this, endpointBean, id, enabledByDefault,
-				operations);
-	}
-
-	@Override
-	protected JmxOperation createOperation(EndpointId endpointId,
-			DiscoveredOperationMethod operationMethod, OperationInvoker invoker) {
-=======
-	@Deprecated
-	protected ExposableJmxEndpoint createEndpoint(Object endpointBean, String id, boolean enabledByDefault,
-			Collection<JmxOperation> operations) {
-		return createEndpoint(endpointBean, EndpointId.of(id), enabledByDefault, operations);
-	}
-
-	@Override
 	protected ExposableJmxEndpoint createEndpoint(Object endpointBean, EndpointId id, boolean enabledByDefault,
 			Collection<JmxOperation> operations) {
 		return new DiscoveredJmxEndpoint(this, endpointBean, id, enabledByDefault, operations);
 	}
 
 	@Override
-	@Deprecated
-	protected JmxOperation createOperation(String endpointId, DiscoveredOperationMethod operationMethod,
-			OperationInvoker invoker) {
-		return createOperation(EndpointId.of(endpointId), operationMethod, invoker);
-	}
-
-	@Override
 	protected JmxOperation createOperation(EndpointId endpointId, DiscoveredOperationMethod operationMethod,
 			OperationInvoker invoker) {
->>>>>>> c6c139d9
 		return new DiscoveredJmxOperation(endpointId, operationMethod, invoker);
 	}
 
